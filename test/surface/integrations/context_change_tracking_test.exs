defmodule Surface.ContextChangeTrackingTest do
  use ExUnit.Case, async: true

  import Phoenix.ConnTest
  import Phoenix.LiveViewTest
  import Surface.LiveViewTest

  @endpoint Endpoint

  register_propagate_context_to_slots([__MODULE__.ContextSetter])

  defmodule ContextSetter do
    use Surface.Component

    slot default

    def render(assigns) do
      ~F"""
      <Context put={field: "field value"}>
        <div><#slot/></div>
      </Context>
      """
    end
  end

  defmodule ContextGetter do
    use Surface.Component

    alias Surface.CheckUpdated

    prop test_pid, :any, required: true

    slot default

    data field, :any

    def render(assigns) do
      assigns = Context.copy_assign(assigns, :field)

      ~F"""
      <CheckUpdated id="1" dest={@test_pid} content={@field}/>
      <CheckUpdated id="2" dest={@test_pid}/>
      <div><#slot/></div>
      """
    end
  end

  defmodule View do
    use Surface.LiveView
    alias Surface.CheckUpdated

    data count, :integer, default: 0
    data test_pid, :integer

    def mount(_params, %{"test_pid" => test_pid}, socket) do
      {:ok, assign(socket, test_pid: test_pid)}
    end

    def render(assigns) do
      ~F"""
      <div>
        <ContextSetter>
          Count: {@count}
          <ContextGetter test_pid={@test_pid}>
            <CheckUpdated id="3" dest={@test_pid}/>
          </ContextGetter>
          <CheckUpdated id="4" dest={@test_pid}/>
        </ContextSetter>
      </div>
      """
    end

    def handle_event("update_count", _, socket) do
      {:noreply, update(socket, :count, &(&1 + 1))}
    end
  end

  test "change tracking is disabled for components using the context" do
    {:ok, view, html} = live_isolated(build_conn(), View, session: %{"test_pid" => self()})

    assert html =~ "Count: 0"
    assert_receive {:plug_conn, :sent}
    assert_receive {_ref, {200, _, _}}
    assert_receive {:updated, "1"}
    assert_receive {:updated, "2"}
    assert_receive {:updated, "3"}
    assert_receive {:updated, "4"}
    refute_receive {:updated, _}

    html = render_click(view, :update_count)

    assert html =~ "Count: 1"
    assert html =~ "field value"

    # Component using context assigns should be updated
<<<<<<< HEAD
    # assert_receive {:updated, "1"}
    refute_receive {:updated, "1"}
    # NOTE: Due to a limitation in LV's change tracking, this should
    # be kept commented until it's fixed/optimized.
    # See test/surface/integrations/lv_change_tracking_test.exs
    refute_receive {:updated, "2"}
    refute_receive {:updated, "3"}
    refute_receive {:updated, "4"}
=======
    assert_receive {:updated, "1"}

    # NOTE: Due to a limitation in LV's change tracking,
    # the following updates are received. If they fail it probably
    # means LiveView was fixed/optimized and we can change them to refute_receive.
    # See test/surface/integrations/lv_change_tracking_test.exs
    assert_receive {:updated, "2"}
    assert_receive {:updated, "3"}
    assert_receive {:updated, "4"}
>>>>>>> 59f14095
  end
end<|MERGE_RESOLUTION|>--- conflicted
+++ resolved
@@ -93,16 +93,6 @@
     assert html =~ "field value"
 
     # Component using context assigns should be updated
-<<<<<<< HEAD
-    # assert_receive {:updated, "1"}
-    refute_receive {:updated, "1"}
-    # NOTE: Due to a limitation in LV's change tracking, this should
-    # be kept commented until it's fixed/optimized.
-    # See test/surface/integrations/lv_change_tracking_test.exs
-    refute_receive {:updated, "2"}
-    refute_receive {:updated, "3"}
-    refute_receive {:updated, "4"}
-=======
     assert_receive {:updated, "1"}
 
     # NOTE: Due to a limitation in LV's change tracking,
@@ -112,6 +102,5 @@
     assert_receive {:updated, "2"}
     assert_receive {:updated, "3"}
     assert_receive {:updated, "4"}
->>>>>>> 59f14095
   end
 end