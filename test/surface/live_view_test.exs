--- conflicted
+++ resolved
@@ -52,12 +52,6 @@
   test "forward props to the underlying live_render call", %{conn: conn} do
     {:ok, _view, html} = live_isolated(conn, LiveViewWithPropsView)
 
-<<<<<<< HEAD
-    assert html =~ ~S(<span id="123")
-    assert html =~ ~S(class="lv")
-    assert html =~ "User id from session: USER_ID"
-    assert html =~ ~S(data-phx-sticky="data-phx-sticky")
-=======
     [inner_live_view_tag] =
       Floki.parse_document!(html)
       |> Floki.find("span#123")
@@ -65,6 +59,5 @@
     assert Floki.attribute(inner_live_view_tag, "class") == ["lv"]
     assert Floki.attribute(inner_live_view_tag, "data-phx-sticky") == ["data-phx-sticky"]
     assert Floki.text(inner_live_view_tag) == "User id from session: USER_ID\n"
->>>>>>> 59f14095
   end
 end