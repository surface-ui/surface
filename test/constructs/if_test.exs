defmodule Surface.Constructs.IfTest do
  use Surface.ConnCase, async: true
  import ExUnit.CaptureIO

  defmodule ListProp do
    use Surface.Component

    prop prop, :list

    def render(assigns) do
      ~H"""
      List?: {is_list(@prop)}
      <span :for={v <- @prop}>value: {inspect(v)}</span>
      """
    end
  end

<<<<<<< HEAD
  test "renders inner if condition is truthy" do
    alias Surface.Constructs.Deprecated.If

    html =
      render_surface do
=======
  test "warn when using deprecated <If>" do
    code =
      quote do
>>>>>>> 2a17bda3
        ~H"""
        <If condition={{ true }}>
          Warning
        </If>
        """
      end

    output =
      capture_io(:standard_error, fn ->
        compile_surface(code)
      end)

    assert output =~ ~r"""
           using <If> to wrap elements in an if experssion has been depreacated and will be removed in \
           future versions.

           Hint: replace `<If>` with `<#if>`

             code:1:\
           """
  end

  test "parser error message contains the correct line" do
    code =
      quote do
        ~H"""
        <If condition={true}>
          <span>The inner content
        </If>
        """
      end

    message = ~S(code:2:12: expected closing tag for <span> defined on line 2, got </If>)

    assert_raise(Surface.Compiler.ParseError, message, fn ->
      capture_io(:standard_error, fn ->
        compile_surface(code)
      end)
    end)
  end

  test "compile error message contains the correct line" do
    code =
      quote do
        ~H"""
        <If condition={true}>
          <ListProp prop="some string" />
        </If>
        """
      end

    message = ~S(code:2: invalid value for property "prop". Expected a :list, got: "some string".)

    assert_raise(CompileError, message, fn ->
      compile_surface(code)
    end)
  end

  describe "#if language structure" do
    test "renders inner if condition is truthy" do
      html =
        render_surface do
          ~H"""
          <#if condition={true}>
          <span>The inner content</span>
          <span>with multiple tags</span>
          </#if>
          """
        end

      assert html =~ """
             <span>The inner content</span>
             <span>with multiple tags</span>
             """
    end

    test "parser error message contains the correct line" do
      code =
        quote do
          ~H"""
          <#if condition={true}>
            <span>The inner content
          </#if>
          """
        end

      message = ~S(code:2:14: expected closing tag for <span> defined on line 2, got </#if>)

      assert_raise(Surface.Compiler.ParseError, message, fn ->
        compile_surface(code)
      end)
    end

    test "compile error message contains the correct line" do
      code =
        quote do
          ~H"""
          <#if condition={false}>
            <ListProp prop="some string" />
          </#if>
          """
        end

      message =
        ~S(code:2: invalid value for property "prop". Expected a :list, got: "some string".)

      assert_raise(CompileError, message, fn ->
        compile_surface(code)
      end)
    end
  end

  describe "#else language structure" do
    test "renders inner `if` condition, if condition is truthy" do
      html =
        render_surface do
          ~H"""
          <#if condition={true}>
          <span>The inner content</span>
          <span>with multiple tags</span>
          <#else>
          <span>The else content</span>
          <span>with multiple tags</span>
          </#if>
          """
        end

      assert html =~ """
             <span>The inner content</span>
             <span>with multiple tags</span>
             """
    end

    test "renders inner `else` condition if condition is fasly" do
      html =
        render_surface do
          ~H"""
          <#if condition={false}>
          <span>The inner content</span>
          <span>with multiple tags</span>
          <#else>
          <span>The else content</span>
          <span>with multiple tags</span>
          </#if>
          """
        end

      assert html =~ """
             <span>The else content</span>
             <span>with multiple tags</span>
             """
    end
  end

  describe "#elseif language structure" do
    test "renders inner `elseif` condition if condition is truthy" do
      html =
        render_surface do
          ~H"""
          <#if condition={false}>
            IF
          <#elseif condition={true}>
            ELSEIF TRUE
          <#else>
            ELSE
          </#if>
          """
        end

      assert html =~ """
             ELSEIF TRUE
             """
    end

    test "renders inner `elseif` condition if condition is truthy even without an else clause" do
      html =
        render_surface do
          ~H"""
          <#if condition={false}>
            IF
          <#elseif condition={true}>
            ELSEIF TRUE
          </#if>
          """
        end

      assert html =~ """
             ELSEIF TRUE
             """
    end

    test "renders nothing if all conditions are fasly" do
      html =
        render_surface do
          ~H"""
          <#if condition={false}>
            IF
          <#elseif condition={false}>
            ELSEIF FALSE
          <#elseif condition={false}>
            ELSEIF TRUE
          </#if>
          """
        end

      assert html =~ ""
    end

    test "renders inner `else` condition if all `elseif` conditions are fasly" do
      html =
        render_surface do
          ~H"""
          <#if condition={false}>
          <span>The inner content</span>
          <span>with multiple tags</span>
          <#elseif condition={false}>
          <span>The elseif content</span>
          <span>with multiple tags</span>
          <#else>
          <span>The else content</span>
          <span>with multiple tags</span>
          </#if>
          """
        end

      assert html =~ """
             <span>The else content</span>
             <span>with multiple tags</span>
             """
    end

    test "renders only first truthy condition" do
      html =
        render_surface do
          ~H"""
          <#if condition={true}>
          <span>The inner content</span>
          <span>with multiple tags</span>
          <#elseif condition={true}>
          <span>The elseif content</span>
          <span>with multiple tags</span>
          <#else>
          <span>The else content</span>
          <span>with multiple tags</span>
          </#if>
          """
        end

      assert html =~ """
             <span>The inner content</span>
             <span>with multiple tags</span>
             """
    end
  end

  describe "nested if/elseif/else" do
    test "renders inner `elseif` condition if condition is truthy" do
      html =
        render_surface do
          ~H"""
          <#if condition={false}>
            IF
          <#elseif condition={false}>
            ELSEIF FALSE
          <#elseif condition={true}>
            BEFORE
            <#if condition={false}>
              NESTED IF
            <#elseif condition={true}>
              NESTED ELSEIF TRUE
            <#else>
              NESTED FALSE
            </#if>
            AFTER
          <#else>
            ELSE
          </#if>
          """
        end

      assert html =~ """
               BEFORE
                 NESTED ELSEIF TRUE
               AFTER
             """
    end

    test "compile error message contains the correct line with nested struct" do
      code =
        quote do
          ~H"""
          <#if condition={false}>
            IF
          <#elseif condition={false}>
            ELSEIF FALSE
          <#elseif condition={true}>
            BEFORE
            <#if condition={false}>
              NESTED IF
            <#elseif condition={true}>
              NESTED ELSEIF TRUE
            <#else>
              <ListProp prop="some string" />
            </#if>
            AFTER
          <#else>
            ELSE
          </#if>
          """
        end

      message =
        ~S(code:12: invalid value for property "prop". Expected a :list, got: "some string".)

      assert_raise(CompileError, message, fn ->
        compile_surface(code)
      end)
    end

    test "parser error message contains the correct line with nested struct" do
      code =
        quote do
          ~H"""
          <#if condition={false}>
            IF
          <#elseif condition={false}>
            ELSEIF FALSE
          <#elseif condition={true}>
            BEFORE
            <#if condition={false}>
              NESTED IF
            <#elseif condition={true}>
              NESTED ELSEIF TRUE
            <#else>
              ELSE
              <span>Some text
            </#if>
            AFTER
          <#else>
            ELSE
          </#if>
          """
        end

      message = ~S(code:13:16: expected closing tag for <span> defined on line 13, got </#if>)

      assert_raise(Surface.Compiler.ParseError, message, fn ->
        compile_surface(code)
      end)
    end
  end
end<|MERGE_RESOLUTION|>--- conflicted
+++ resolved
@@ -15,17 +15,9 @@
     end
   end
 
-<<<<<<< HEAD
-  test "renders inner if condition is truthy" do
-    alias Surface.Constructs.Deprecated.If
-
-    html =
-      render_surface do
-=======
   test "warn when using deprecated <If>" do
     code =
       quote do
->>>>>>> 2a17bda3
         ~H"""
         <If condition={{ true }}>
           Warning
