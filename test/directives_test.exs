--- conflicted
+++ resolved
@@ -42,7 +42,19 @@
     end
   end
 
-<<<<<<< HEAD
+  defmodule DivWithSlotUsingIfAndProps do
+    use Surface.Component
+
+    prop show, :boolean
+    slot default, props: [:data]
+
+    def render(assigns) do
+      ~H"""
+      <div><slot :if={{ @show }} :props={{ data: "data" }}/></div>
+      """
+    end
+  end
+
   defmodule DivWithSlotUsingUnless do
     use Surface.Component
 
@@ -52,17 +64,6 @@
     def render(assigns) do
       ~H"""
       <div><slot :unless={{ @hide }}/></div>
-=======
-  defmodule DivWithSlotUsingIfAndProps do
-    use Surface.Component
-
-    prop show, :boolean
-    slot default, props: [:data]
-
-    def render(assigns) do
-      ~H"""
-      <div><slot :if={{ @show }} :props={{ data: "data" }}/></div>
->>>>>>> 67d74a10
       """
     end
   end
@@ -506,16 +507,6 @@
     test "in html tags" do
       assigns = %{show: true, dont_show: false}
 
-<<<<<<< HEAD
-      code = ~H"""
-      <div :if={{ @show }}>
-        Show
-      </div>
-      <div :if={{ @dont_show }}>
-        Don't show
-      </div>
-      """
-=======
       html =
         render_surface do
           ~H"""
@@ -527,7 +518,6 @@
           </div>
           """
         end
->>>>>>> 67d74a10
 
       assert html =~ """
              <div>
