# Surface

[![Build Status](https://github.com/surface-ui/surface/workflows/CI/badge.svg)](https://github.com/surface-ui/surface/actions?query=workflow%3A%22CI%22)

Surface is a **server-side rendering** component library that allows developers to
build **rich interactive user-interfaces**, writing minimal custom Javascript.

Built on top of [Phoenix LiveView](https://hexdocs.pm/phoenix_live_view/) and its new
[LiveComponent](https://hexdocs.pm/phoenix_live_view/Phoenix.LiveComponent.html), Surface
leverages the amazing Phoenix Framework to provide a **fast** and **productive** solution to build
modern web applications.

Full documentation and live examples can be found at [surface-ui.org](https://surface-ui.org).

A VS Code extension that adds support for syntax highlighting is available at
[marketplace.visualstudio.com](https://marketplace.visualstudio.com/items?itemName=msaraiva.surface).

### Example

```elixir
# Defining the component

defmodule Hello do
  use Surface.Component

  @doc "Someone to say hello to"
  prop name, :string, required: true

  def render(assigns) do
    ~F"""
<<<<<<< HEAD
    Hello, {@name}!
=======
    Hello, {{ @name }}!
>>>>>>> aee9f090
    """
  end
end

# Using the component

defmodule Example do
  use Surface.Component

  def render(assigns) do
    ~F"""
    <Hello name="John Doe"/>
    """
  end
end
```

## How does it work?

Surface's custom compiler translates components defined in an extended HTML-like syntax
into Elixir's Abstract Syntax Tree (AST). It also translates standard HTML nodes, allowing to
extend their behaviour adding new features like syntactic sugar on attributes definition,
directives, static validation and more.

In order to have your code translated, you need to use the `~F` sigil when defining your templates.

## Features

  * **An HTML-centric** templating language with built-in directives (`:for`, `:if`, ...) and
    syntactic sugar for attributes (inspired by Vue.js).

  * **Components as modules** - they can be stateless, stateful, renderless or compile-time.

  * **Declarative properties** - explicitly declare the inputs (properties and events) of each component.

  * **Slots** - placeholders declared by a component that you can fill up with **custom content**.

  * **Contexts** - allows a parent component to share data with its children without passing them as properties..

  * **Compile-time checking** of components and their properties.

  * **Integration with editor/tools** for warnings/errors, syntax highlighting, jump-to-definition,
    auto-completion (soon!) and more.

## Installation

Phoenix v1.5 comes with built-in support for LiveView apps. You can create a new application with:

```
mix phx.new my_app --live
```

Then add `surface` to the list of dependencies in `mix.exs`:

```elixir
def deps do
  [
    {:surface, "~> 0.4.1"}
  ]
end
```

If you're using `mix format`, make sure you add `:surface` to the `import_deps`
configuration in your `.formatter.exs` file:

```elixir
[
  import_deps: [:ecto, :phoenix, :surface],
  ...
]
```

For further information regarding installation, including how to quickly get started
using a boilerplate, please visit the [Getting Started](https://surface-ui.org/getting_started)
guide.

## Migrating from `v0.4.x` to `v0.5.x`

Surface `v0.5.0` introduces a new syntax which requires migrating components written in previous versions.
In order to make the migration process as smooth as possible, Surface `v0.5.x` ships with a converter that
can automatically translate the old syntax into the new one.

Please see the [Migration Guide](MIGRATING.md) for details.

## Static checking

Since components are ordinary Elixir modules, some static checking is already provided
by the compiler. Additionally, we added a few extra warnings to improve user experience.
Here are some examples:

### Module not available

![Example](images/module_not_available.png?raw=true)

### Missing required property

![Example](images/required_property.png?raw=true)

### Unknown property

![Example](images/unknown_property.png?raw=true)

## Tooling

Some experimental work on tooling around the library has been done. Here's a few of them:

### VS Code

- [x] Syntax highlighting

### ElixirSense

- [x] Jump to definition of modules (components)
- [ ] Jump to definition of properties
- [ ] Auto-complete/suggestions for properties (WIP)
- [x] Show documentation on hover for components
- [ ] Show documentation on hover for properties

### Other tools

Having a standard way of defining components with typed properties allows us to
enhance tools that introspect information from modules. One already discussed was
the possibility to have `ex_doc` query that information to provide standard
documentation for properties, events, slots, etc.

## License

Copyright (c) 2020, Marlus Saraiva.

Surface source code is licensed under the [MIT License](LICENSE.md).<|MERGE_RESOLUTION|>--- conflicted
+++ resolved
@@ -28,11 +28,7 @@
 
   def render(assigns) do
     ~F"""
-<<<<<<< HEAD
     Hello, {@name}!
-=======
-    Hello, {{ @name }}!
->>>>>>> aee9f090
     """
   end
 end
@@ -151,13 +147,6 @@
 - [x] Show documentation on hover for components
 - [ ] Show documentation on hover for properties
 
-### Other tools
-
-Having a standard way of defining components with typed properties allows us to
-enhance tools that introspect information from modules. One already discussed was
-the possibility to have `ex_doc` query that information to provide standard
-documentation for properties, events, slots, etc.
-
 ## License
 
 Copyright (c) 2020, Marlus Saraiva.
