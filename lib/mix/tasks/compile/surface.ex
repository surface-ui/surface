--- conflicted
+++ resolved
@@ -1,14 +1,43 @@
 defmodule Mix.Tasks.Compile.Surface do
   @moduledoc """
   Generate CSS and JS/TS assets for components.
-<<<<<<< HEAD
-  """
-=======
->>>>>>> d79c4f2a
 
   ## Setup
 
-<<<<<<< HEAD
+  Update `mix.exs`, adding the `:surface` compiler to the list of compilers:
+
+  ```elixir
+  def project do
+    [
+      ...,
+      compilers: [:phoenix] ++ Mix.compilers() ++ [:surface]
+    ]
+  end
+  ```
+
+  ## Configuration (optional)
+
+  The Surface compiler provides some options for custom configuration in your `config/dev.exs`.
+
+  ### Options
+
+  * `hooks_output_dir` - defines the folder where the compiler generates the JS hooks files.
+    Default is `./assets/js/_hooks/`.
+
+  * `only_web_namespace` - instructs the compiler to only search for components defined in
+    the project's web module namespace, e.g. `MyAppWeb`. Default is `false`.
+
+  ### Example
+
+      config :surface, :compiler,
+        hooks_output_dir: "assets/js/surface"
+        only_web_namespace: true
+
+  """
+
+  use Mix.Task
+  @recursive true
+
   alias Mix.Task.Compiler.Diagnostic
 
   @switches [
@@ -66,75 +95,6 @@
         if(line, do: ":#{line}", else: "")
 
     IO.puts(:stderr, [error, message, ?\n, stacktrace])
-=======
-  Update `mix.exs`, adding the `:surface` compiler to the list of compilers:
-
-  ```elixir
-  def project do
-    [
-      ...,
-      compilers: [:phoenix] ++ Mix.compilers() ++ [:surface]
-    ]
-  end
-  ```
-
-  ## Configuration (optional)
-
-  The Surface compiler provides some options for custom configuration in your `config/dev.exs`.
-
-  ### Options
-
-  * `hooks_output_dir` - defines the folder where the compiler generates the JS hooks files.
-    Default is `./assets/js/_hooks/`.
-
-  * `only_web_namespace` - instructs the compiler to only search for components defined in
-    the project's web module namespace, e.g. `MyAppWeb`. Default is `false`.
-
-  ### Example
-
-      config :surface, :compiler,
-        hooks_output_dir: "assets/js/surface"
-        only_web_namespace: true
-
-  """
-
-  use Mix.Task
-  @recursive true
-
-  alias Mix.Task.Compiler.Diagnostic
-
-  @switches [
-    return_errors: :boolean,
-    warnings_as_errors: :boolean
-  ]
-
-  @doc false
-  def run(args) do
-    {compile_opts, _argv, _err} = OptionParser.parse(args, strict: @switches)
-
-    Mix.Tasks.Compile.Surface.AssetGenerator.run()
-    |> handle_diagnostics(compile_opts)
-  end
-
-  @doc false
-  def handle_diagnostics(diagnostics, compile_opts) do
-    case diagnostics do
-      [] ->
-        {:noop, []}
-
-      diagnostics ->
-        if !compile_opts[:return_errors], do: print_diagnostics(diagnostics)
-        status = status(compile_opts[:warnings_as_errors], diagnostics)
-
-        {status, diagnostics}
-    end
-  end
-
-  defp print_diagnostics(diagnostics) do
-    for %Diagnostic{message: message, severity: :warning} <- diagnostics do
-      IO.warn(message, [])
-    end
->>>>>>> d79c4f2a
   end
 
   defp status(warnings_as_errors, diagnostics) do
