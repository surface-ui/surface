defmodule Surface.Component do
  @moduledoc """
  Defines a stateless component.

  ## Example

      defmodule Button do
        use Surface.Component

        prop click, :event

        def render(assigns) do
          ~H"\""
          <button class="button" phx-click={{ @click }}>
            <slot/>
          </button>
          "\""
        end
      end

  > **Note**: Stateless components cannot handle Phoenix LiveView events.
  If you need to handle them, please use a `Surface.LiveComponent` instead.
  """

  alias Surface.IOHelper
  alias Surface.BaseComponent

  defmacro __using__(opts \\ []) do
    slot_name = Keyword.get(opts, :slot)

    if slot_name do
      validate_slot_name!(slot_name, __CALLER__)
    end

    slot_name = slot_name && String.to_atom(slot_name)

    quote do
      @before_compile Surface.Renderer
      @before_compile unquote(__MODULE__)
      use Phoenix.LiveComponent

      use Surface.BaseComponent, type: unquote(__MODULE__)

      use Surface.API, include: [:prop, :slot, :data]
      import Phoenix.HTML

<<<<<<< HEAD
      @before_compile unquote(__MODULE__)

      alias Surface.Constructs.{For, If, Unless}
=======
      alias Surface.Constructs.{For, If}
>>>>>>> 67d74a10
      alias Surface.Components.Context

      @doc "Built-in assign"
      data socket, :struct

      @doc "Built-in assign"
      data inner_block, :fun

      if unquote(slot_name) != nil do
        Module.put_attribute(__MODULE__, :__slot_name__, unquote(slot_name))

        def __slot_name__ do
          unquote(slot_name)
        end
      end
    end
  end

  defp validate_slot_name!(name, caller) do
    if !is_binary(name) do
      message = "invalid value for option :slot. Expected a string, got: #{inspect(name)}"
      IOHelper.compile_error(message, caller.file, caller.line)
    end
  end

  defmacro __before_compile__(env) do
    [quoted_mount(env), quoted_update(env), quoted_render(env)]
  end

  defp quoted_render(env) do
    if !Module.defines?(env.module, {:__slot_name__, 0}) ||
         Module.defines?(env.module, {:render, 1}) do
      quote do
        def __renderless__? do
          false
        end
      end
    else
      quote do
        def __renderless__? do
          true
        end

        def render(var!(assigns)) do
          ~H()
        end
      end
    end
  end

  defp quoted_update(env) do
    if Module.defines?(env.module, {:update, 2}) do
      quote do
        defoverridable update: 2

        def update(assigns, socket) do
          assigns = unquote(__MODULE__).restore_id(assigns)
          {:ok, socket} = super(assigns, socket)
          {:ok, BaseComponent.restore_private_assigns(socket, assigns)}
        end
      end
    else
      quote do
        def update(assigns, socket) do
          assigns = unquote(__MODULE__).restore_id(assigns)
          {:ok, assign(socket, assigns)}
        end
      end
    end
  end

  defp quoted_mount(env) do
    if Module.defines?(env.module, {:mount, 1}) do
      quote do
        defoverridable mount: 1

        def mount(socket) do
          super(Surface.init(socket))
        end
      end
    else
      quote do
        def mount(socket) do
          {:ok, Surface.init(socket)}
        end
      end
    end
  end

  @doc false
  def restore_id(assigns) do
    case Map.pop(assigns, :__id__) do
      {nil, rest} -> rest
      {id, rest} -> Map.put(rest, :id, id)
    end
  end
end<|MERGE_RESOLUTION|>--- conflicted
+++ resolved
@@ -44,13 +44,7 @@
       use Surface.API, include: [:prop, :slot, :data]
       import Phoenix.HTML
 
-<<<<<<< HEAD
-      @before_compile unquote(__MODULE__)
-
       alias Surface.Constructs.{For, If, Unless}
-=======
-      alias Surface.Constructs.{For, If}
->>>>>>> 67d74a10
       alias Surface.Components.Context
 
       @doc "Built-in assign"
