--- conflicted
+++ resolved
@@ -253,34 +253,21 @@
     state.translator.handle_attribute(state, context, name, value, meta)
   end
 
-<<<<<<< HEAD
   defp translate_attr(state, context, {name, {:string, "true", %{delimiter: nil}}, meta}) do
+    meta = Map.put(meta, :unquoted_string?, true)
     state.translator.handle_attribute(state, context, name, true, meta)
   end
 
   defp translate_attr(state, context, {name, {:string, "false", %{delimiter: nil}}, meta}) do
+    meta = Map.put(meta, :unquoted_string?, true)
     state.translator.handle_attribute(state, context, name, false, meta)
-=======
-  defp translate_attr({name, {:string, "true", %{delimiter: nil}}, meta}) do
+  end
+
+  defp translate_attr(state, context, {name, {:string, value, %{delimiter: nil}}, meta}) do
     meta = Map.put(meta, :unquoted_string?, true)
-    {name, true, to_meta(meta)}
-  end
-
-  defp translate_attr({name, {:string, "false", %{delimiter: nil}}, meta}) do
-    meta = Map.put(meta, :unquoted_string?, true)
-    {name, false, to_meta(meta)}
->>>>>>> 0cb51b62
-  end
-
-  defp translate_attr(state, context, {name, {:string, value, %{delimiter: nil}}, meta}) do
     case Integer.parse(value) do
       {int_value, ""} ->
-<<<<<<< HEAD
         state.translator.handle_attribute(state, context, name, int_value, meta)
-=======
-        meta = Map.put(meta, :unquoted_string?, true)
-        {name, int_value, to_meta(meta)}
->>>>>>> 0cb51b62
 
       _ ->
         raise parse_error("unexpected value for attribute \"#{name}\"", meta)
