--- conflicted
+++ resolved
@@ -5,8 +5,6 @@
   alias Surface.Compiler.ParseError
   alias Surface.Compiler.Helpers
 
-<<<<<<< HEAD
-=======
   @void_elements [
     "area",
     "base",
@@ -30,7 +28,6 @@
     "case"
   ]
 
->>>>>>> b2212ab1
   @sub_blocks [
     "else",
     "elseif",
@@ -65,11 +62,7 @@
     Enum.reverse(buffer)
   end
 
-<<<<<<< HEAD
-  defp handle_token([], _buffers, %{tags: [{{:tag_open, tag_name, _attrs, meta}, _ctx} | _]}) do
-=======
   defp handle_token([], _buffers, %{tags: [{_, _name, _attrs, meta} = node | _]}) do
->>>>>>> b2212ab1
     raise parse_error(
             "expected closing node for #{format_node(node)} defined on line #{meta.line}, got EOF",
             meta
@@ -82,43 +75,18 @@
     handle_token(rest, buffers, state)
   end
 
-<<<<<<< HEAD
-  defp handle_token([{:comment, comment} | rest], buffers, state) do
+  defp handle_token([{:comment, comment, meta} | rest], buffers, state) do
     {state, node} = state.translator.handle_comment(state, comment)
 
     buffers = push_node_to_current_buffer(node, buffers)
     handle_token(rest, buffers, state)
   end
 
-  defp handle_token([{:interpolation, expr, meta} | rest], buffers, state) do
+  defp handle_token([{:expr, expr, meta} | rest], buffers, state) do
     {state, node} = state.translator.handle_interpolation(state, expr, meta)
 
     buffers = push_node_to_current_buffer(node, buffers)
 
-    handle_token(rest, buffers, state)
-  end
-
-  defp handle_token([{:tag_open, name, attrs, meta} = token | rest], buffers, state)
-       when name in @sub_blocks do
-    {buffers, state} = close_sub_block(token, buffers, state)
-
-    context = state.translator.context_for_subblock(state, name, parent_context(state.tags), meta)
-
-    # push the current sub-block token to state
-    state = push_tag(state, {:tag_open, name, attrs, meta}, context)
-
-    # create a new buffer for the current sub-block
-    buffers = [[] | buffers]
-
-=======
-  defp handle_token([{:comment, comment, meta} | rest], buffers, state) do
-    buffers = push_node_to_current_buffer({:comment, comment, meta}, buffers)
-    handle_token(rest, buffers, state)
-  end
-
-  defp handle_token([{:expr, expr, meta} | rest], buffers, state) do
-    buffers = push_node_to_current_buffer({:expr, expr, to_meta(meta)}, buffers)
->>>>>>> b2212ab1
     handle_token(rest, buffers, state)
   end
 
@@ -219,55 +187,25 @@
   defp handle_token(
          [{:block_close, _name, _meta} = token | _] = tokens,
          buffers,
-<<<<<<< HEAD
-         %{tags: [{{:tag_open, name, _, _}, _} | _]} = state
-=======
-         %{tags: [{:block_open, name, _, _} | _]} = state
->>>>>>> b2212ab1
+         %{tags: [{{:block_open, name, _, _}, _} | _]} = state
        )
        when name in @sub_blocks do
     {buffers, state} = close_sub_block(token, buffers, state)
     handle_token(tokens, buffers, state)
   end
 
-<<<<<<< HEAD
-  defp handle_token([{:tag_close, name, _meta} | rest], buffers, state) do
-    {{:tag_open, _name, attrs, meta}, context, state} = pop_matching_tag(state, name)
-
-    # pop the current buffer and use it as children for the node
-    [buffer | buffers] = buffers
-
-    {state, node} =
-      state.translator.handle_node(
-        state,
-        context,
-        name,
-        translate_attrs(state, context, attrs),
-        Enum.reverse(buffer),
-        meta
-      )
-
-=======
   defp handle_token([{:block_close, name, _meta} = token | rest], buffers, state)
        when name in @blocks do
-    {{:block_open, _name, attrs, meta}, state} = pop_matching_tag(state, token)
+    {{:block_open, _name, attrs, meta}, context, state} = pop_matching_tag(state, token)
 
     # pop the current buffer and use it as children for the node
     [buffer | buffers] = buffers
     node = {:block, name, transtate_attrs(attrs), Enum.reverse(buffer), to_meta(meta)}
->>>>>>> b2212ab1
-    buffers = push_node_to_current_buffer(node, buffers)
-    handle_token(rest, buffers, state)
-  end
-
-<<<<<<< HEAD
-  # IF there's a previous sub-block defined. Close it.
-  defp close_sub_block(
-         _token,
-         buffers,
-         %{tags: [{{:tag_open, name, attrs, meta}, context} | tags]} = state
-=======
-  defp handle_token([{:block_close, name, meta} | _], _buffers, _state) do
+    buffers = push_node_to_current_buffer(node, buffers)
+    handle_token(rest, buffers, state)
+  end
+
+  defp handle_token([{{:block_close, name, meta}, _ctx} | _], _buffers, _state) do
     blocks = Helpers.list_to_string("block is", "blocks are", @blocks)
     raise parse_error("unknown `{/#{name}}` block. Available #{blocks}", meta)
   end
@@ -276,13 +214,11 @@
   defp close_sub_block(
          _token,
          buffers,
-         %{tags: [{:block_open, name, attrs, meta} | tags]} = state
->>>>>>> b2212ab1
+         %{tags: [{{:block_open, name, attrs, meta}, context} | tags]} = state
        )
        when name in @sub_blocks do
     # pop the current buffer and use it as children for the sub-block node
     [buffer | buffers] = buffers
-<<<<<<< HEAD
 
     {state, node} =
       state.translator.handle_subblock(
@@ -294,10 +230,6 @@
         meta
       )
 
-=======
-    node = {:block, name, transtate_attrs(attrs), Enum.reverse(buffer), to_meta(meta)}
-    buffers = push_node_to_current_buffer(node, buffers)
->>>>>>> b2212ab1
     state = %{state | tags: tags}
     buffers = push_node_to_current_buffer(node, buffers)
 
@@ -306,28 +238,16 @@
 
   # If there's no previous sub-block defined. Create a :default sub-block,
   # move the buffer there and close it.
-<<<<<<< HEAD
-  defp close_sub_block(
-         token,
-         buffers,
-         %{tags: [{{:tag_open, name, attrs, meta}, ctx} | tags]} = state
-       ) do
-=======
-  defp close_sub_block(token, buffers, %{tags: [{:block_open, name, attrs, meta} | tags]} = state) do
->>>>>>> b2212ab1
+  defp close_sub_block(token, buffers, %{tags: [{{:block_open, name, attrs, meta}, ctx} | tags]} = state) do
     validate_sub_block!(token, name)
 
     # pop the current buffer and use it as children for the :default sub-block node
     [buffer | buffers] = buffers
-<<<<<<< HEAD
 
     context = state.translator.context_for_subblock(state, :default, ctx, meta)
 
     {state, node} =
       state.translator.handle_subblock(state, context, :default, [], Enum.reverse(buffer), meta)
-=======
-    node = {:block, :default, [], Enum.reverse(buffer), %{}}
->>>>>>> b2212ab1
 
     # create a new buffer for the parent node to replace the one that was popped
     buffers = [[] | buffers]
@@ -335,11 +255,7 @@
 
     # push back the parent token to state
     meta = Map.put(meta, :has_sub_blocks?, true)
-<<<<<<< HEAD
-    state = %{state | tags: [{{:tag_open, name, attrs, meta}, ctx} | tags]}
-=======
-    state = %{state | tags: [{:block_open, name, attrs, meta} | tags]}
->>>>>>> b2212ab1
+    state = %{state | tags: [{{:block_open, name, attrs, meta}, ctx} | tags]}
 
     {buffers, state}
   end
@@ -429,33 +345,20 @@
   end
 
   defp pop_matching_tag(
-<<<<<<< HEAD
-         %{tags: [{{:tag_open, tag_name, _, _} = tag, context} | tags]} = state,
-         tag_name
+         %{tags: [{{:tag_open, tag_name, _, _}, context} = tag | tags]} = state,
+         {:tag_close, tag_name, _}
        ) do
     {tag, context, %{state | tags: tags}}
   end
 
   defp pop_matching_tag(
-         %{tags: [{{:tag_open, tag_name, _attrs, meta}, _context} | _]},
-         closed_node_name
-       ) do
-=======
-         %{tags: [{:tag_open, tag_name, _, _} = tag | tags]} = state,
-         {:tag_close, tag_name, _}
-       ) do
-    {tag, %{state | tags: tags}}
-  end
-
-  defp pop_matching_tag(
-         %{tags: [{:block_open, name, _, _} = tag | tags]} = state,
+         %{tags: [{{:block_open, name, _, _} = tag, context} | tags]} = state,
          {:block_close, name, _}
        ) do
-    {tag, %{state | tags: tags}}
+    {tag, context, %{state | tags: tags}}
   end
 
   defp pop_matching_tag(%{tags: [{_, _, _, meta} = token_open | _]}, token_close) do
->>>>>>> b2212ab1
     message = """
     expected closing node for #{format_node(token_open)} defined on line #{meta.line}, \
     got #{format_node(token_close)}\
